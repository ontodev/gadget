--- conflicted
+++ resolved
@@ -273,7 +273,6 @@
     entity_types = get_entity_types(conn, term_ids, statement=statement)
 
     # Get obsolete terms
-<<<<<<< HEAD
     obsolete = []
     chunks = [term_ids[i : i + MAX_SQL_VARS] for i in range(0, len(term_ids), MAX_SQL_VARS)]
     for chunk in chunks:
@@ -284,15 +283,6 @@
               AND LOWER(object) = 'true';"""
         ).bindparams(bindparam("term_ids", expanding=True))
         obsolete += [res["subject"] for res in conn.execute(query, term_ids=list(chunk)).fetchall()]
-=======
-    query = sql_text(
-        f"""SELECT subject FROM "{statement}"
-        WHERE subject IN :term_ids
-          AND predicate = 'owl:deprecated'
-          AND LOWER(object) = 'true';"""
-    ).bindparams(bindparam("term_ids", expanding=True))
-    obsolete = [res["subject"] for res in conn.execute(query, term_ids=list(term_ids)).fetchall()]
->>>>>>> 9ee5931c
 
     treedata = {
         "ancestors": ancestors,
