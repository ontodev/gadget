--- conflicted
+++ resolved
@@ -155,7 +155,6 @@
     :param statement: name of ontology statement table
     :return dict of parent -> list of children
     """
-<<<<<<< HEAD
     descendants = defaultdict(list)
     # Use chunks to get around max SQL variables
     chunks = [term_ids[i : i + MAX_SQL_VARS] for i in range(0, len(term_ids), MAX_SQL_VARS)]
@@ -164,14 +163,6 @@
             WHERE object IN :ids AND predicate IN ('rdfs:subClassOf', 'rdfs:subPropertyOf')"""
         query = sql_text(query).bindparams(bindparam("ids", expanding=True))
         results = conn.execute(query, {"ids": chunk})
-=======
-    query = f"""SELECT DISTINCT subject, object FROM "{statement}"
-        WHERE object IN :term_ids AND predicate IN ('rdfs:subClassOf', 'rdfs:subPropertyOf')"""
-    query = sql_text(query).bindparams(bindparam("term_ids", expanding=True))
-    descendants = defaultdict(list)
-    if term_ids:
-        results = conn.execute(query, term_ids=term_ids)
->>>>>>> 9ee5931c
         for res in results:
             descendants[res["object"]].append(res["subject"])
     return descendants
@@ -280,7 +271,6 @@
     :param statement: name of ontology statement table
     :return: dict of term_id -> types
     """
-<<<<<<< HEAD
     all_types = defaultdict(list)
     # Use chunks to get around max SQL variables
     chunks = [term_ids[i : i + MAX_SQL_VARS] for i in range(0, len(term_ids), MAX_SQL_VARS)]
@@ -290,16 +280,6 @@
                 WHERE subject IN :ids AND predicate = 'rdf:type'"""
         ).bindparams(bindparam("ids", expanding=True))
         results = conn.execute(query, {"ids": chunk})
-=======
-    query = sql_text(
-        f"""SELECT DISTINCT subject, object FROM "{statement}"
-            WHERE subject IN :term_ids AND predicate = 'rdf:type'"""
-    ).bindparams(bindparam("term_ids", expanding=True))
-
-    all_types = defaultdict(list)
-    if term_ids:
-        results = conn.execute(query, term_ids=term_ids).fetchall()
->>>>>>> 9ee5931c
         for res in results:
             term_id = res["subject"]
             if term_id not in all_types:
@@ -478,12 +458,8 @@
     results = []
     if term_ids and predicate_ids:
         # Use chunks to get around max SQL variables
-<<<<<<< HEAD
         MAX = MAX_SQL_VARS - len(predicate_ids)
         chunks = [term_ids[i : i + MAX] for i in range(0, len(term_ids), MAX)]
-=======
-        chunks = [term_ids[i : i + MAX_SQL_VARS] for i in range(0, len(term_ids), MAX_SQL_VARS)]
->>>>>>> 9ee5931c
         for i, chunk in enumerate(chunks):
             const_dict["terms"] = chunk
             # print(f"CHUNK {i}: {chunk}\nCONST_DICT: {const_dict}")
